import { checkParamOrThrow, pluckData, catchNotFoundOrThrow, parseDateFields } from './utils';

<<<<<<< HEAD
export const REQUEST_ENDPOINTS_EXP_BACKOFF_MAX_REPEATS = 9; // 256s - we use more for queries pointing to DynamoDB as it may be slower to scale.
=======
// 256s - we use more for queries pointing to DynamoDB as it may sometimes need more time to scale up.
const REQUEST_ENDPOINTS_EXP_BACKOFF_MAX_REPEATS = 9;
>>>>>>> d1c543c0

/**
 * @typedef {Object} RequestOperationInfo
 * @property {Boolean} wasAlreadyPresent Indicates if request was already present in the queue.
 * @property {Boolean} wasAlreadyHandled Indicates if request was already marked as handled.
 * @property {String} requestId The ID of the added request
 */

/**
 * @typedef {Object} QueueHead
 * @property {Number} limit Maximum number of items to be returned.
 * @property {Date} queueModifiedAt Date of the last modification of the queue.
 * @property {Array} items Array of objects containing `id`, `url`, `method`, `uniqueKey` and `retryCount` attributes.
 */

/**
 * RequestQueues
 * @memberOf ApifyClient
 * @description
 * ### Basic usage
 * ```javascript
 * const ApifyClient = require('apify-client');
 *
 * const apifyClient = new ApifyClient({
 *        userId: 'RWnGtczasdwP63Mak',
 *        token: 'f5J7XsdaKDyRywwuGGo9',
 * });
 * const requestQueues = apifyClient.requestQueues;
 *
 * // Get request queue with name 'my-queue' and set it as default
 * // to be used in following commands.
 * const queue = await requestQueues.getOrCreateQueue({
 *     queueName: 'my-queue',
 * });
 * apifyClient.setOptions({ queueId: queue.id });
 *
 * // Add requests to queue.
 * await requestQueues.addRequest({ url: 'http://example.com', uniqueKey: 'http://example.com' });
 * await requestQueues.addRequest({ url: 'http://example.com/a/b', uniqueKey: 'http://example.com/a/b' });
 *
 * // Fetch unhandled requets from queue.
 * const [request1, request2] = await requestQueues.queryQueueHead();
 *
 * // Mark request as handled.
 * request1.handledAt = new Date();
 * await requestQueues.updateRequest(request1);
 * ```
 *
 * Every method can be used as either promise or with callback. If your Node version supports await/async then you can await promise result.
 * ```javascript
 * // Awaited promise
 * try {
 *      const queue = await requestQueues.getQueue(queueId);
 *      // Do something with the queue ...
 * } catch (err) {
 *      // Do something with error ...
 * }
 *
 * // Promise
 * requestQueues.getQueue(queueId)
 * .then((queue) => {
 *      // Do something with queue ...
 * })
 * .catch((err) => {
 *      // Do something with error ...
 * });
 *
 * // Callback
 * requestQueues.getQueue(queueId, (err, queue) => {
 *      // Do something with error or queue ...
 * });
 * ```
 * @namespace requestQueues
 */

export const BASE_PATH = '/v2/request-queues';

export default {
    /**
     * Creates request queue of given name and returns it's object. If queue with given name already exists then returns it's object.
     *
     * @memberof ApifyClient.requestQueues
     * @instance
     * @param {Object} options
     * @param options.token
     * @param {String} options.queueName - Custom unique name to easily identify the queue in the future.
     * @param callback
     * @returns {RequestQueue}
     */
    getOrCreateQueue: (requestPromise, options) => {
        const { baseUrl, token, queueName } = options;

        checkParamOrThrow(baseUrl, 'baseUrl', 'String');
        checkParamOrThrow(token, 'token', 'String');
        checkParamOrThrow(queueName, 'queueName', 'String');

        return requestPromise({
            url: `${baseUrl}${BASE_PATH}`,
            json: true,
            method: 'POST',
            qs: { name: queueName, token },
        })
            .then(pluckData)
            .then(parseDateFields);
    },

    /**
     * Gets list of request queues.
     *
     * By default, the objects are sorted by the createdAt field in ascending order,
     * therefore you can use pagination to incrementally fetch all queues while new ones are still being created.
     * To sort them in descending order, use desc: `true` parameter.
     * The endpoint supports pagination using limit and offset parameters and it will not return more than 1000 array elements.
     *
     * @memberof ApifyClient.requestQueues
     * @instance
     * @param {Object} options
     * @param options.token
     * @param {Number} [options.offset=0] - Number of array elements that should be skipped at the start.
     * @param {Number} [options.limit=1000] - Maximum number of array elements to return.
     * @param {Boolean} [options.desc] - If `true` then the objects are sorted by the startedAt field in descending order.
     * @param {Boolean} [options.unnamed] - If `true` then also unnamed stores will be returned. By default only named stores are returned.
     * @param callback
     * @returns {PaginationList}
     */
    listQueues: (requestPromise, options) => {
        const { baseUrl, token, offset, limit, desc, unnamed } = options;

        checkParamOrThrow(baseUrl, 'baseUrl', 'String');
        checkParamOrThrow(token, 'token', 'String');
        checkParamOrThrow(limit, 'limit', 'Maybe Number');
        checkParamOrThrow(offset, 'offset', 'Maybe Number');
        checkParamOrThrow(desc, 'desc', 'Maybe Boolean');
        checkParamOrThrow(unnamed, 'unnamed', 'Maybe Boolean');

        const query = { token };

        if (limit) query.limit = limit;
        if (offset) query.offset = offset;
        if (desc) query.desc = 1;
        if (unnamed) query.unnamed = 1;

        return requestPromise({
            url: `${baseUrl}${BASE_PATH}`,
            json: true,
            method: 'GET',
            qs: query,
        })
            .then(pluckData)
            .then(parseDateFields);
    },

    /**
     * Gets request queue.
     *
     * @memberof ApifyClient.requestQueues
     * @instance
     * @param {Object} options
     * @param {String} options.queueId - Unique queue ID
     * @param {String} [options.token] - Your API token at apify.com. This parameter is required
     *                                   only when using "username~queue-name" format for queueId.
     * @param callback
     * @returns {RequestQueue}
     */
    getQueue: (requestPromise, options) => {
        const { baseUrl, queueId, token } = options;

        checkParamOrThrow(baseUrl, 'baseUrl', 'String');
        checkParamOrThrow(queueId, 'queueId', 'String');
        checkParamOrThrow(token, 'token', 'Maybe String');

        const query = {};
        if (token) query.token = token;

        return requestPromise({
            url: `${baseUrl}${BASE_PATH}/${queueId}`,
            json: true,
            method: 'GET',
            qs: query,
        })
            .then(pluckData)
            .then(parseDateFields)
            .catch(catchNotFoundOrThrow);
    },

    /**
     * Deletes request queue.
     *
     * @memberof ApifyClient.requestQueues
     * @instance
     * @param {Object} options
     * @param {String} options.queueId - Unique queue ID
     * @param {String} [options.token] - Your API token at apify.com. This parameter is required
     *                                   only when using "username~queue-name" format for queueId.
     * @param callback
     * @returns {*}
     */
    deleteQueue: (requestPromise, options) => {
        const { baseUrl, queueId, token } = options;

        checkParamOrThrow(baseUrl, 'baseUrl', 'String');
        checkParamOrThrow(queueId, 'queueId', 'String');
        checkParamOrThrow(token, 'token', 'String');

        return requestPromise({
            url: `${baseUrl}${BASE_PATH}/${queueId}`,
            json: true,
            method: 'DELETE',
            qs: { token },
        });
    },

    /**
     * Adds request to the queue.
     * If request is already in the queue then returns info about existing request.
     *
     * @memberof ApifyClient.requestQueues
     * @instance
     * @param {Object} options
     * @param {String} options.queueId - Unique queue ID
     * @param {Object} options.request - Request object
     * @param {Boolean} [options.forefront] - If yes then request will be enqueued to the begining of the queue
     *                                        and to the end of the queue otherwise.
     * @param {String} [options.token] - Your API token at apify.com. This parameter is required
     *                                   only when using "username~queue-name" format for queueId.
     * @param callback
     * @returns {RequestOperationInfo}
     */
    addRequest: (requestPromise, options) => {
        const { baseUrl, queueId, request, forefront = false, token } = options;

        checkParamOrThrow(baseUrl, 'baseUrl', 'String');
        checkParamOrThrow(queueId, 'queueId', 'String');
        checkParamOrThrow(request, 'request', 'Object');
        checkParamOrThrow(forefront, 'forefront', 'Boolean');
        checkParamOrThrow(token, 'token', 'String');

        return requestPromise({
            url: `${baseUrl}${BASE_PATH}/${queueId}/requests`,
            json: true,
            method: 'POST',
            body: request,
            qs: { forefront, token },
            expBackOffMaxRepeats: REQUEST_ENDPOINTS_EXP_BACKOFF_MAX_REPEATS,
        })
            .then(pluckData)
            .then(parseDateFields);
    },

    /**
     * Gets request from the queue.
     *
     * @memberof ApifyClient.requestQueues
     * @instance
     * @param {Object} options
     * @param {String} options.queueId - Unique queue ID
     * @param {String} options.requestId - Unique request ID
     * @param {String} [options.token] - Your API token at apify.com. This parameter is required
     *                                   only when using "username~queue-name" format for queueId.
     * @param callback
     * @returns {Request}
     */
    getRequest: (requestPromise, options) => {
        const { baseUrl, queueId, requestId, token } = options;

        checkParamOrThrow(baseUrl, 'baseUrl', 'String');
        checkParamOrThrow(queueId, 'queueId', 'String');
        checkParamOrThrow(requestId, 'requestId', 'String');
        checkParamOrThrow(token, 'token', 'Maybe String');

        const query = {};
        if (token) query.token = token;

        return requestPromise({
            url: `${baseUrl}${BASE_PATH}/${queueId}/requests/${requestId}`,
            json: true,
            method: 'GET',
            qs: query,
            expBackOffMaxRepeats: REQUEST_ENDPOINTS_EXP_BACKOFF_MAX_REPEATS,
        })
            .then(pluckData)
            .then(parseDateFields)
            .catch(catchNotFoundOrThrow);
    },

    /**
     * Deletes request from queue.
     *
     * @memberof ApifyClient.requestQueues
     * @instance
     * @param {Object} options
     * @param {String} options.queueId - Unique queue ID
     * @param {String} options.requestId - Unique request ID
     * @param {String} [options.token] - Your API token at apify.com. This parameter is required
     *                                   only when using "username~queue-name" format for queueId.
     * @param callback
     * @returns {*}
     */
    deleteRequest: (requestPromise, options) => {
        const { baseUrl, queueId, requestId, token } = options;

        checkParamOrThrow(baseUrl, 'baseUrl', 'String');
        checkParamOrThrow(queueId, 'queueId', 'String');
        checkParamOrThrow(requestId, 'requestId', 'String');
        checkParamOrThrow(token, 'token', 'String');

        return requestPromise({
            url: `${baseUrl}${BASE_PATH}/${queueId}/requests/${requestId}`,
            json: true,
            method: 'DELETE',
            qs: { token },
            expBackOffMaxRepeats: REQUEST_ENDPOINTS_EXP_BACKOFF_MAX_REPEATS,
        });
    },

    /**
     * Updates request in the queue.
     *
     * @memberof ApifyClient.requestQueues
     * @instance
     * @param {Object} options
     * @param {String} options.queueId - Unique queue ID
     * @param {Object} options.request - Request object
     * @param {String} [options.requestId] - Unique request ID
     * @param {Boolean} [options.forefront] - If yes then request will be enqueued to the begining of the queue
     *                                        and to the end of the queue otherwise.
     * @param {String} [options.token] - Your API token at apify.com. This parameter is required
     *                                   only when using "username~queue-name" format for queueId.
     * @param callback
     * @returns {RequestOperationInfo}
     */
    updateRequest: (requestPromise, options) => {
        const { baseUrl, queueId, requestId, request, forefront = false, token } = options;

        checkParamOrThrow(request, 'request', 'Object');

        const safeRequestId = requestId || request.id;

        checkParamOrThrow(baseUrl, 'baseUrl', 'String');
        checkParamOrThrow(queueId, 'queueId', 'String');
        checkParamOrThrow(safeRequestId, 'requestId', 'String');
        checkParamOrThrow(forefront, 'forefront', 'Boolean');
        checkParamOrThrow(token, 'token', 'String');

        return requestPromise({
            url: `${baseUrl}${BASE_PATH}/${queueId}/requests/${safeRequestId}`,
            json: true,
            method: 'PUT',
            body: request,
            qs: { forefront, token },
            expBackOffMaxRepeats: REQUEST_ENDPOINTS_EXP_BACKOFF_MAX_REPEATS,
        })
            .then(pluckData)
            .then(parseDateFields);
    },

    /**
     * Returns given number of the first unhandled requests in he queue.
     *
     * @memberof ApifyClient.requestQueues
     * @instance
     * @param {Object} options
     * @param {String} options.queueId - Unique queue ID
     * @param {Number} options.limit - Maximum number of the items to be returned.
     * @param {String} [options.token] - Your API token at apify.com. This parameter is required
     *                                   only when using "username~queue-name" format for queueId.
     * @param callback
     * @returns {QueueHead}
     */
    getHead: (requestPromise, options) => {
        const { baseUrl, queueId, limit, token } = options;

        checkParamOrThrow(baseUrl, 'baseUrl', 'String');
        checkParamOrThrow(queueId, 'queueId', 'String');
        checkParamOrThrow(limit, 'limit', 'Number');
        checkParamOrThrow(token, 'token', 'Maybe String');

        const query = {};
        if (limit) query.limit = limit;
        if (token) query.token = token;

        return requestPromise({
            url: `${baseUrl}${BASE_PATH}/${queueId}/head`,
            json: true,
            method: 'GET',
            qs: query,
            expBackOffMaxRepeats: REQUEST_ENDPOINTS_EXP_BACKOFF_MAX_REPEATS,
        })
            .then(pluckData)
            .then(parseDateFields);
    },
};<|MERGE_RESOLUTION|>--- conflicted
+++ resolved
@@ -1,11 +1,7 @@
 import { checkParamOrThrow, pluckData, catchNotFoundOrThrow, parseDateFields } from './utils';
 
-<<<<<<< HEAD
-export const REQUEST_ENDPOINTS_EXP_BACKOFF_MAX_REPEATS = 9; // 256s - we use more for queries pointing to DynamoDB as it may be slower to scale.
-=======
 // 256s - we use more for queries pointing to DynamoDB as it may sometimes need more time to scale up.
-const REQUEST_ENDPOINTS_EXP_BACKOFF_MAX_REPEATS = 9;
->>>>>>> d1c543c0
+export const REQUEST_ENDPOINTS_EXP_BACKOFF_MAX_REPEATS = 9;
 
 /**
  * @typedef {Object} RequestOperationInfo
