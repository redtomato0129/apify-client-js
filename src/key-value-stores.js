import _ from 'underscore';
import { objectToQueryString } from './utils';

export const BASE_PATH = '/v2/key-value-stores';

// TODO: we should throw an error if a required parameter is missing,
//       e.g. when I had "key" instead of "recordKey", then I received RECORD_NOT_FOUND,
//       it would be more user friendly to receive Exception "Required parameter is missing"
//       (btw "key" would be better than "recordKey", considering putRecord is using
//       simple names such as "body", "contentType", ...

export default {
    getOrCreateStore: (requestPromise, options) => requestPromise({
        url: `${options.baseUrl}${BASE_PATH}`,
        json: true,
        method: 'POST',
        body: _.pick(options, 'userId', 'username', 'token', 'storeName'),
    }),

    getStore: (requestPromise, { baseUrl, storeId }) => requestPromise({
        url: `${baseUrl}${BASE_PATH}/${storeId}`,
        json: true,
        method: 'GET',
    }),

    deleteStore: (requestPromise, { baseUrl, storeId }) => requestPromise({
        url: `${baseUrl}${BASE_PATH}/${storeId}`,
        json: true,
        method: 'DELETE',
    }),

<<<<<<< HEAD
    // TODO: return proper content types, the return value should be null if record not available
    // TODO: On error, this function (and all others) must throw,
    //       now it only returns e.g. { type: 'RECORD_NOT_FOUND', message: 'Store was not found.' }
    // TODO: also, we should throw an error if a required parameter is missing,
    //       e.g. when I had "key" instead of "recordKey", then I received RECORD_NOT_FOUND,
    //       it would be more user friendly to receive Exception "Required parameter is missing"
    //       (btw "key" would be better than "recordKey", considering putRecord is using
    //       simple names such as "body", "contentType", ...
    // TODO: if there is no such record, the function should return null (now it returns undefined)
=======
>>>>>>> 1bb2e598
    getRecord: (requestPromise, { baseUrl, storeId, recordKey }) => requestPromise({
        url: `${baseUrl}${BASE_PATH}/${storeId}/records/${recordKey}`,
        json: true,
        method: 'GET',
    }, true)
    .then(({ response, body }) => {
        const contentType = response.headers['content-type'];

        return { body, contentType };
    }),

    putRecord: (requestPromise, { baseUrl, storeId, recordKey, body, contentType }) => requestPromise({
        url: `${baseUrl}${BASE_PATH}/${storeId}/records/${recordKey}`,
        json: true,
        method: 'PUT',
        body,
        headers: {
            'Content-Type': contentType,
        },
    }),

    deleteRecord: (requestPromise, { baseUrl, storeId, recordKey }) => requestPromise({
        url: `${baseUrl}${BASE_PATH}/${storeId}/records/${recordKey}`,
        json: true,
        method: 'DELETE',
    }),

    // TODO: add pagination
    getRecordsKeys: (requestPromise, options) => {
        const { baseUrl, storeId, exclusiveStartKey, count } = options;
        const queryString = objectToQueryString({ exclusiveStartKey, count });
        const requestOpts = {
            url: `${baseUrl}${BASE_PATH}/${storeId}/records${queryString}`,
            json: true,
            method: 'GET',
        };

        return requestPromise(requestOpts).then(items => ({ items }));
    },
};<|MERGE_RESOLUTION|>--- conflicted
+++ resolved
@@ -8,6 +8,9 @@
 //       it would be more user friendly to receive Exception "Required parameter is missing"
 //       (btw "key" would be better than "recordKey", considering putRecord is using
 //       simple names such as "body", "contentType", ...
+// TODO: if there is no record in getRecord, the function should return null (now it returns undefined)
+// TODO: getRecord returns an object if body is valid JSON and content type is 'application/json',
+//       it should only return string (if possible) or buffer
 
 export default {
     getOrCreateStore: (requestPromise, options) => requestPromise({
@@ -29,18 +32,6 @@
         method: 'DELETE',
     }),
 
-<<<<<<< HEAD
-    // TODO: return proper content types, the return value should be null if record not available
-    // TODO: On error, this function (and all others) must throw,
-    //       now it only returns e.g. { type: 'RECORD_NOT_FOUND', message: 'Store was not found.' }
-    // TODO: also, we should throw an error if a required parameter is missing,
-    //       e.g. when I had "key" instead of "recordKey", then I received RECORD_NOT_FOUND,
-    //       it would be more user friendly to receive Exception "Required parameter is missing"
-    //       (btw "key" would be better than "recordKey", considering putRecord is using
-    //       simple names such as "body", "contentType", ...
-    // TODO: if there is no such record, the function should return null (now it returns undefined)
-=======
->>>>>>> 1bb2e598
     getRecord: (requestPromise, { baseUrl, storeId, recordKey }) => requestPromise({
         url: `${baseUrl}${BASE_PATH}/${storeId}/records/${recordKey}`,
         json: true,
