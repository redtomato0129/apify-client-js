{
  "name": "apify-client",
<<<<<<< HEAD
  "version": "0.1.24",
=======
  "version": "0.1.25",
>>>>>>> fe308720
  "description": "Apifier API client for JavaScript",
  "main": "build/index.js",
  "keywords": [
    "apify",
    "apifier",
    "crawler",
    "scraper"
  ],
  "author": {
    "name": "Apifier",
    "email": "info@apifier.com",
    "url": "https://www.apifier.com"
  },
  "contributors": [
    "Jan Curn <jan@apifier.com>",
    "Marek Trunkát <marek@apifier.com>",
    "Lubos Turek <lubos.turek@gmail.com"
  ],
  "license": "Apache-2.0",
  "repository": {
    "type": "git",
    "url": "git+https://github.com/apifier/apify-client-js"
  },
  "bugs": {
    "url": "https://github.com/apifier/apify-client-js/issues"
  },
  "homepage": "https://github.com/apifier/apify-client-js",
  "files": [
    "build"
  ],
  "scripts": {
    "build": "babel src --out-dir build",
    "test": "npm run build && mocha --timeout 5000 --compilers js:babel-core/register --recursive",
    "test-cov": "npm run build && babel-node node_modules/isparta/bin/isparta cover --report html --report text node_modules/.bin/_mocha",
    "prepare": "npm run build",
    "prepublishOnly": "(test $RUNNING_FROM_SCRIPT || (echo \"You must use publish.sh instead of 'npm publish' directly!\"; exit 1)) && npm test && npm run lint",
    "clean": "rm -rf build",
    "lint": "npm run build && eslint src test"
  },
  "dependencies": {
    "request": "^2.81.0",
    "type-check": "^0.3.2",
    "underscore": "^1.8.3"
  },
  "devDependencies": {
    "babel-cli": "^6.6.5",
    "babel-core": "^6.1.21",
    "babel-eslint": "^7.2.2",
    "babel-plugin-add-module-exports": "^0.2.1",
    "babel-preset-es2015": "^6.1.18",
    "babel-preset-stage-0": "^6.1.18",
    "chai": "^3.4.1",
    "deploy-web-to-s3": "^1.2.1",
    "eslint": "^3.19.0",
    "eslint-config-airbnb": "^14.1.0",
    "eslint-config-airbnb-base": "^11.1.0",
    "eslint-plugin-import": "^2.2.0",
    "eslint-plugin-jsx-a11y": "^4.0.0",
    "eslint-plugin-promise": "^3.4.2",
    "eslint-plugin-react": "^6.10.3",
    "ink-docstrap": "^1.3.0",
    "isparta": "^4.0.0",
    "jsdoc": "^3.4.3",
    "jsdoc-export-default-interop": "^0.3.1",
    "mocha": "^3.2.0",
    "sinon": "^2.2.0"
  }
}<|MERGE_RESOLUTION|>--- conflicted
+++ resolved
@@ -1,10 +1,6 @@
 {
   "name": "apify-client",
-<<<<<<< HEAD
-  "version": "0.1.24",
-=======
-  "version": "0.1.25",
->>>>>>> fe308720
+  "version": "0.1.26",
   "description": "Apifier API client for JavaScript",
   "main": "build/index.js",
   "keywords": [
