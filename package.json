{
  "name": "apify-client",
<<<<<<< HEAD
  "version": "0.1.24",
=======
  "version": "0.1.27",
>>>>>>> 730f9875
  "description": "Apifier API client for JavaScript",
  "main": "build/index.js",
  "keywords": [
    "apify",
    "apifier",
    "crawler",
    "scraper"
  ],
  "author": {
    "name": "Apifier",
    "email": "info@apifier.com",
    "url": "https://www.apifier.com"
  },
  "contributors": [
    "Jan Curn <jan@apifier.com>",
    "Marek Trunkát <marek@apifier.com>",
    "Lubos Turek <lubos.turek@gmail.com"
  ],
  "license": "Apache-2.0",
  "repository": {
    "type": "git",
    "url": "git+https://github.com/apifier/apify-client-js"
  },
  "bugs": {
    "url": "https://github.com/apifier/apify-client-js/issues"
  },
  "homepage": "https://github.com/apifier/apify-client-js",
  "files": [
    "build"
  ],
  "scripts": {
    "build": "babel src --out-dir build",
    "test": "npm run build && mocha --timeout 5000 --compilers js:babel-core/register --recursive",
    "test-cov": "npm run build && babel-node node_modules/isparta/bin/isparta cover --report html --report text node_modules/.bin/_mocha",
    "prepare": "npm run build",
    "prepublishOnly": "(test $RUNNING_FROM_SCRIPT || (echo \"You must use publish.sh instead of 'npm publish' directly!\"; exit 1)) && npm test && npm run lint",
    "clean": "rm -rf build",
    "lint": "npm run build && eslint src test"
  },
  "dependencies": {
    "request": "^2.81.0",
    "type-check": "^0.3.2",
    "underscore": "^1.8.3"
  },
  "devDependencies": {
    "babel-cli": "^6.6.5",
    "babel-core": "^6.1.21",
    "babel-eslint": "^7.2.2",
    "babel-plugin-add-module-exports": "^0.2.1",
    "babel-preset-es2015": "^6.1.18",
    "babel-preset-stage-0": "^6.1.18",
    "chai": "^3.4.1",
    "deploy-web-to-s3": "^1.2.1",
    "eslint": "^3.19.0",
    "eslint-config-airbnb": "^14.1.0",
    "eslint-config-airbnb-base": "^11.1.0",
    "eslint-plugin-import": "^2.2.0",
    "eslint-plugin-jsx-a11y": "^4.0.0",
    "eslint-plugin-promise": "^3.4.2",
    "eslint-plugin-react": "^6.10.3",
    "ink-docstrap": "^1.3.0",
    "isparta": "^4.0.0",
    "jsdoc": "^3.4.3",
    "jsdoc-export-default-interop": "^0.3.1",
    "mocha": "^3.2.0",
    "sinon": "^2.2.0"
  }
}<|MERGE_RESOLUTION|>--- conflicted
+++ resolved
@@ -1,10 +1,6 @@
 {
   "name": "apify-client",
-<<<<<<< HEAD
-  "version": "0.1.24",
-=======
-  "version": "0.1.27",
->>>>>>> 730f9875
+  "version": "0.1.28",
   "description": "Apifier API client for JavaScript",
   "main": "build/index.js",
   "keywords": [
